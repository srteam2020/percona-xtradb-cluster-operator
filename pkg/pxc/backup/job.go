--- conflicted
+++ resolved
@@ -8,11 +8,7 @@
 	api "github.com/Percona-Lab/percona-xtradb-cluster-operator/pkg/apis/pxc/v1alpha1"
 )
 
-<<<<<<< HEAD
-func NewJob(cr *api.PerconaXtraDBBackup, pxcNode string) *batchv1.Job {
-=======
-func NewJob(cr *api.PerconaXtraDBBackup, sv *api.ServerVersion) *batchv1.Job {
->>>>>>> 93190b50
+func NewJob(cr *api.PerconaXtraDBBackup, pxcNode string, sv *api.ServerVersion) *batchv1.Job {
 	jb := &batchv1.Job{
 		TypeMeta: metav1.TypeMeta{
 			APIVersion: "batch/v1",
@@ -26,21 +22,13 @@
 				"type":    "xtrabackup",
 			},
 		},
-<<<<<<< HEAD
-		Spec: jobSpec(cr.Spec, cr.Name, pxcNode),
-=======
-		Spec: jobSpec(cr.Spec, cr.Name, sv),
->>>>>>> 93190b50
+		Spec: jobSpec(cr.Spec, cr.Name, pxcNode, sv),
 	}
 
 	return jb
 }
 
-<<<<<<< HEAD
-func jobSpec(spec api.PXCBackupSpec, name string, pxcNode string) batchv1.JobSpec {
-=======
-func jobSpec(spec api.PXCBackupSpec, name string, sv *api.ServerVersion) batchv1.JobSpec {
->>>>>>> 93190b50
+func jobSpec(spec api.PXCBackupSpec, name string, pxcNode string, sv *api.ServerVersion) batchv1.JobSpec {
 	pvc := corev1.Volume{
 		Name: spec.PXCCluster + "-backup-" + name,
 	}
@@ -48,17 +36,16 @@
 		ClaimName: spec.PXCCluster + volumeNamePostfix + "." + name,
 	}
 
-<<<<<<< HEAD
 	// if a suitable node hasn't been chosen - try to make a lucky shot.
 	// it's better than the failed backup at all
 	if pxcNode == "" {
 		pxcNode = spec.PXCCluster + "-pxc-nodes"
-=======
+	}
+
 	var fsgroup *int64
 	if sv.Platform == api.PlatformKubernetes {
 		var tp int64 = 1001
 		fsgroup = &tp
->>>>>>> 93190b50
 	}
 
 	return batchv1.JobSpec{
