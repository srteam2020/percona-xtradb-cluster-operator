--- conflicted
+++ resolved
@@ -252,7 +252,6 @@
 		}
 
 		for _, sch := range c.Backup.Schedule {
-<<<<<<< HEAD
 			strg, ok := cr.Spec.Backup.Storages[sch.StorageName]
 			if !ok {
 				return fmt.Errorf("storage %s doesn't exist", sch.StorageName)
@@ -261,18 +260,13 @@
 			case BackupStorageS3:
 				//TODO what should we check here?
 			case BackupStorageFilesystem:
-				err := strg.Volume.reconcileOpts()
+				if sch.Volume == nil {
+					return fmt.Errorf("backup %s: volumeSpec should be specified", sch.Name)
+				}
+				err := sch.Volume.reconcileOpts()
 				if err != nil {
 					return fmt.Errorf("backup.Volume: %v", err)
 				}
-=======
-			if sch.Volume == nil {
-				return fmt.Errorf("backup %s: volumeSpec should be specified", sch.Name)
-			}
-			err := sch.Volume.reconcileOpts()
-			if err != nil {
-				return fmt.Errorf("backup.Volume: %v", err)
->>>>>>> 03a4d5c8
 			}
 		}
 	}
