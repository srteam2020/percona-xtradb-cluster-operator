--- conflicted
+++ resolved
@@ -62,12 +62,11 @@
 	var newContainers []corev1.Container
 	var newInitContainers []corev1.Container
 
-<<<<<<< HEAD
 	v, err := cr.CompareVersionWith("1.3.0")
 	if err != nil {
 		return fmt.Errorf("compare version", err)
 	}
-=======
+
 	// pmm container
 	if cr.Spec.PMM != nil && cr.Spec.PMM.Enabled {
 		pmmC := sfs.PMMContainer(cr.Spec.PMM, cr.Spec.SecretsName, !cr.VersionLessThan120())
@@ -81,7 +80,6 @@
 		newContainers = append(newContainers, pmmC)
 	}
 
->>>>>>> 357dd304
 	// application container
 	appC := sfs.AppContainer(podSpec, cr.Spec.SecretsName, v)
 	appC.Resources = res
@@ -96,27 +94,6 @@
 		newInitContainers = append(newInitContainers, *ic)
 	}
 
-<<<<<<< HEAD
-	// pmm container
-	if cr.Spec.PMM != nil && cr.Spec.PMM.Enabled {
-		var versionGreaterOrEqual120 bool
-		compare, err := cr.CompareVersionWith("1.2.0")
-		if err != nil {
-			return fmt.Errorf("compare version", err)
-		}
-		if compare >= 1 {
-			versionGreaterOrEqual120 = true
-		}
-		pmmC, err := sfs.PMMContainer(cr.Spec.PMM, cr.Spec.SecretsName, versionGreaterOrEqual120)
-		if err != nil {
-			return fmt.Errorf("pmm container error: %v", err)
-		}
-
-		newContainers = append(newContainers, pmmC)
-	}
-
-=======
->>>>>>> 357dd304
 	// sidecars
 	newContainers = append(newContainers, sfs.SidecarContainers(podSpec, cr.Spec.SecretsName)...)
 
