--- conflicted
+++ resolved
@@ -78,16 +78,12 @@
 
 	// pmm container
 	if cr.Spec.PMM != nil && cr.Spec.PMM.Enabled {
-<<<<<<< HEAD
 		pmmC := sfs.PMMContainer(cr.Spec.PMM, cr.Spec.SecretsName, !cr.VersionLessThanLast())
-=======
-		pmmC := sfs.PMMContainer(cr.Spec.PMM, cr.Spec.SecretsName)
 		res, err := sfs.Resources(cr.Spec.PMM.Resources)
 		if err != nil {
 			return fmt.Errorf("pmm container error: create resources error: %v", err)
 		}
 		pmmC.Resources = res
->>>>>>> d4c65547
 		newContainers = append(newContainers, pmmC)
 	}
 
